// Copyright 2021 Caleb Mitchell Smith-Woolrich (PixelCoda)
// Forked from Romain Porte 2017 (https://github.com/MicroJoe/rust-i2c-16x2/blob/master/src/lib.rs)
//
// Licensed under the Apache License, Version 2.0 (the "License");
// you may not use this file except in compliance with the License.
// You may obtain a copy of the License at
//
//     http://www.apache.org/licenses/LICENSE-2.0
//
// Unless required by applicable law or agreed to in writing, software
// distributed under the License is distributed on an "AS IS" BASIS,
// WITHOUT WARRANTIES OR CONDITIONS OF ANY KIND, either express or implied.
// See the License for the specific language governing permissions and
// limitations under the License.

extern crate i2cdev;

use std::error::Error;
use std::fmt;
use std::thread;
use std::time::Duration;

use i2cdev::core::*;
use i2cdev::linux::{LinuxI2CDevice, LinuxI2CError};

/// Custom error types for QwiicLCD operations
#[derive(Debug)]
pub enum QwiicLcdError {
    /// Wraps underlying I2C communication errors
    I2CError(LinuxI2CError),
    /// Invalid cursor position
    InvalidPosition { row: usize, col: usize, max_rows: u8, max_columns: u8 },
    /// Invalid character (non-ASCII)
    InvalidCharacter(char),
    /// Communication timeout after retries
    CommunicationTimeout,
    /// Device initialization failed
    InitializationFailed(String),
    /// Custom character index out of range (0-7)
    InvalidCustomCharIndex(u8),
    /// Contrast value out of range (0-255)
    InvalidContrastValue(u8),
}

impl fmt::Display for QwiicLcdError {
    fn fmt(&self, f: &mut fmt::Formatter) -> fmt::Result {
        match self {
            QwiicLcdError::I2CError(e) => write!(f, "I2C communication error: {}", e),
            QwiicLcdError::InvalidPosition { row, col, max_rows, max_columns } => {
                write!(f, "Invalid cursor position ({}, {}). Screen dimensions are {}x{}", 
                       row, col, max_rows, max_columns)
            },
            QwiicLcdError::InvalidCharacter(c) => {
                write!(f, "Invalid character '{}' (code: {}). Only ASCII characters are supported", c, *c as u32)
            },
            QwiicLcdError::CommunicationTimeout => {
                write!(f, "Communication timeout: device did not respond after retries")
            },
            QwiicLcdError::InitializationFailed(msg) => {
                write!(f, "Failed to initialize LCD: {}", msg)
            },
            QwiicLcdError::InvalidCustomCharIndex(idx) => {
                write!(f, "Invalid custom character index {}. Must be 0-7", idx)
            },
            QwiicLcdError::InvalidContrastValue(val) => {
                write!(f, "Invalid contrast value {}. Must be 0-255", val)
            },
        }
    }
}

impl Error for QwiicLcdError {
    fn source(&self) -> Option<&(dyn Error + 'static)> {
        match self {
            QwiicLcdError::I2CError(e) => Some(e),
            _ => None,
        }
    }
}

impl From<LinuxI2CError> for QwiicLcdError {
    fn from(error: LinuxI2CError) -> Self {
        QwiicLcdError::I2CError(error)
    }
}

/// Configuration for retry logic
#[derive(Clone, Copy, Debug)]
pub struct RetryConfig {
    /// Maximum number of retry attempts
    pub max_retries: u32,
    /// Initial delay between retries in milliseconds
    pub initial_delay_ms: u64,
    /// Multiplier for exponential backoff
    pub backoff_multiplier: f32,
    /// Maximum delay between retries in milliseconds
    pub max_delay_ms: u64,
}

impl Default for RetryConfig {
    fn default() -> Self {
        RetryConfig {
            max_retries: 3,
            initial_delay_ms: 10,
            backoff_multiplier: 2.0,
            max_delay_ms: 1000,
        }
    }
}

/// LCD commands for controlling the display
#[derive(Copy, Clone)]
pub enum Command {
    ClearDisplay = 0x2D,
    ReturnHome = 0x02,
    EntryModeSet = 0x04,
    DisplayControl = 0x08,
    CursorShift = 0x10,
    FunctionSet = 0x20,
    SetCGRamAddr = 0x40,
    SetDDRamAddr = 0x80,
    SetRGB = 0x2B,
    SettingCommand = 0x7C,
    SpecialCommand = 254,
}

/// Display entry mode direction
#[derive(Copy, Clone)]
pub enum EntryMode {
    Right = 0x00,
    Left = 0x02,
}

/// Entry shift direction
#[derive(Copy, Clone)]
pub enum EntryShift {
    Increment = 0x01,
    Decrement = 0x00,
}

/// Display on/off status
#[derive(Copy, Clone)]
pub enum DisplayStatus {
    Off = 0x00,
    On = 0x04,
}

/// Cursor visibility state
#[derive(Copy, Clone)]
pub enum CursorState {
    Off = 0x00,
    On = 0x02,
}

/// Cursor blink state
#[derive(Copy, Clone)]
pub enum BlinkState {
    Off = 0x00,
    On = 0x01,
}

/// Type of movement (cursor or display)
#[derive(Copy, Clone)]
pub enum MoveType {
    Cursor = 0x00,
    Display = 0x08,
}

/// Direction for cursor/display movement
#[derive(Copy, Clone)]
pub enum MoveDirection {
    Left = 0x00,
    Right = 0x04,
}

/// Backlight state
#[derive(Copy, Clone)]
pub enum Backlight {
    Off = 0x00,
    On = 0x04,
}

/// Write mode flags for LCD communication
#[derive(Copy, Clone)]
pub enum WriteMode {
    Enable = 0x04,
    ReadWrite = 0x02,
    RegisterSelect = 0x01,
    Normal = 0x00,
}

/// Bit mode configuration (4-bit or 8-bit)
#[derive(Copy, Clone)]
pub enum BitMode {
    B4 = 0x00,
    B8 = 0x10,
}

/// Configuration for the LCD screen dimensions and retry behavior
pub struct ScreenConfig {
    max_rows: u8,
    max_columns: u8,
    retry_config: RetryConfig,
}

impl ScreenConfig {
    /// Creates a new ScreenConfig with specified dimensions
    pub fn new(max_rows: u8, max_columns: u8) -> ScreenConfig {
        ScreenConfig {
            max_rows,
            max_columns,
            retry_config: RetryConfig::default(),
        }
    }
    
    /// Creates a new ScreenConfig with specified dimensions and retry configuration
    pub fn new_with_retry(max_rows: u8, max_columns: u8, retry_config: RetryConfig) -> ScreenConfig {
        ScreenConfig {
            max_rows,
            max_columns,
            retry_config,
        }
    }
}

impl Default for ScreenConfig {
    /// Creates a default ScreenConfig with 4 rows and 20 columns
    fn default() -> Self {
        ScreenConfig::new(4, 20)
    }
}

/// Current state of the display (status, cursor, blink)
pub struct DisplayState {
    status: DisplayStatus,
    cursor: CursorState,
    blink: BlinkState,
}

impl DisplayState {
    fn new(status: DisplayStatus, cursor: CursorState, blink: BlinkState) -> DisplayState {
        DisplayState {
            status,
            cursor,
            blink,
        }
    }
}

impl Default for DisplayState {
    fn default() -> Self {
        DisplayState::new(DisplayStatus::On, CursorState::On, BlinkState::On)
    }
}

/// Main struct for controlling the QwiicLCD screen via I2C
pub struct Screen {
    dev: LinuxI2CDevice,
    config: ScreenConfig,
    state: DisplayState,
}

type ScreenResult = Result<(), QwiicLcdError>;

impl Screen {
    /// Creates a new Screen instance with the given configuration
    ///
    /// # Arguments
    /// * `config` - Screen configuration with dimensions
    /// * `bus` - I2C bus path (e.g., "/dev/i2c-1")
    /// * `i2c_addr` - I2C address of the LCD (default is 0x72)
    pub fn new(config: ScreenConfig, bus: &str, i2c_addr: u16) -> Result<Screen, QwiicLcdError> {
        let dev = LinuxI2CDevice::new(bus, i2c_addr)
            .map_err(|e| QwiicLcdError::InitializationFailed(
                format!("Failed to open I2C device on {} at address 0x{:02X}: {}", bus, i2c_addr, e)
            ))?;
        Ok(Screen {
            dev,
            config,
            state: DisplayState::default(),
        })
    }

    /// Initializes the LCD screen with default settings
    pub fn init(&mut self) -> ScreenResult {
        self.apply_display_state()?;
        self.clear()?;
        self.enable_blink(false)?;
        self.enable_cursor(false)?;

        // Wait for the screen to set up
        thread::sleep(Duration::from_millis(200));

        Ok(())
    }

    /// Changes the backlight color to the specified RGB values
    pub fn change_backlight(&mut self, r: u8, g: u8, b: u8) -> ScreenResult {
        let block = vec![Command::SetRGB as u8, r, g, b];

        self.write_block(Command::SettingCommand as u8, block)
    }

    /// Clears the display and returns cursor to home position
    pub fn clear(&mut self) -> ScreenResult {
        self.write_setting_cmd(Command::ClearDisplay as u8)?;
        self.home()
    }

    /// Returns the cursor to home position (0,0)
    pub fn home(&mut self) -> ScreenResult {
        self.write_special_cmd(Command::ReturnHome as u8)
    }

    /// Moves the cursor to the specified row and column
    pub fn move_cursor(&mut self, row: usize, col: usize) -> ScreenResult {
        let row_offsets: Vec<usize> = vec![0x00, 0x40, 0x14, 0x54];

        if row >= self.config.max_rows.into() {
            return Err(QwiicLcdError::InvalidPosition {
                row,
                col,
                max_rows: self.config.max_rows,
                max_columns: self.config.max_columns,
            });
        }
        if col >= self.config.max_columns.into() {
            return Err(QwiicLcdError::InvalidPosition {
                row,
                col,
                max_rows: self.config.max_rows,
                max_columns: self.config.max_columns,
            });
        }

        let command = (Command::SetDDRamAddr as u8) | ((col + row_offsets[row]) as u8);

        self.write_special_cmd(command)
    }

    /// Enables or disables the cursor visibility
    pub fn enable_cursor(&mut self, activated: bool) -> ScreenResult {
        self.state.cursor = match activated {
            true => CursorState::On,
            false => CursorState::Off,
        };

        self.apply_display_state()
    }

    /// Enables or disables the display
    pub fn enable_display(&mut self, activated: bool) -> ScreenResult {
        self.state.status = match activated {
            true => DisplayStatus::On,
            false => DisplayStatus::Off,
        };

        self.apply_display_state()
    }

    /// Enables or disables cursor blinking
    pub fn enable_blink(&mut self, activated: bool) -> ScreenResult {
        self.state.blink = match activated {
            true => BlinkState::On,
            false => BlinkState::Off,
        };

        self.apply_display_state()
    }

    /// Applies the current display state to the hardware
    pub fn apply_display_state(&mut self) -> ScreenResult {
        let flags =
            (self.state.status as u8) | (self.state.cursor as u8) | (self.state.blink as u8);

        self.write_special_cmd((Command::DisplayControl as u8) | flags)
    }

    /// Prints a string to the LCD at the current cursor position
    ///
    /// This method handles ASCII and extended ASCII characters (0x20-0xFF).
    /// Characters outside this range will be replaced with '?' (0x3F).
    ///
    /// # Character Set Support
    /// - Standard ASCII (0x20-0x7E): Fully supported
    /// - Extended ASCII (0x80-0xFF): Support depends on LCD ROM code
    /// - Unicode/UTF-8: Not supported, will be replaced with '?'
    ///
    /// For strict ASCII-only printing, use `print_ascii()` instead.
    pub fn print(&mut self, s: &str) -> ScreenResult {
        for c in s.chars() {
<<<<<<< HEAD
            let byte = self.map_character(c);
            self.write_byte(byte)?;
        }

        Ok(())
    }

    /// Prints ASCII-only text to the LCD at the current cursor position
    ///
    /// This method strictly accepts only ASCII characters (0x20-0x7E).
    /// Returns an error if any non-ASCII character is encountered.
    pub fn print_ascii(&mut self, s: &str) -> Result<(), String> {
        if !s.is_ascii() {
            return Err("String contains non-ASCII characters".to_string());
        }

        for c in s.chars() {
            if c as u32 >= 0x20 && c as u32 <= 0x7E {
                self.write_byte(c as u8)
                    .map_err(|e| format!("I2C error: {:?}", e))?;
            } else if c == '\n' || c == '\r' || c == '\t' {
                // Skip control characters silently
                continue;
            } else {
                return Err(format!(
                    "Character '{}' (0x{:02X}) is not printable ASCII",
                    c, c as u32
                ));
            }
=======
            if !c.is_ascii() {
                return Err(QwiicLcdError::InvalidCharacter(c));
            }
            self.write_byte(c as u8)?;
>>>>>>> 5e20c7c4
        }

        Ok(())
    }

    /// Maps a character to a byte value suitable for the LCD
    ///
    /// Handles character encoding for HD44780-compatible displays:
    /// - ASCII printable characters (0x20-0x7E) are passed through
    /// - Extended ASCII (0x80-0xFF) are passed through (ROM-dependent support)
    /// - Characters outside supported range are replaced with '?' (0x3F)
    fn map_character(&self, c: char) -> u8 {
        let code = c as u32;

        // Standard ASCII printable range and extended ASCII
        if (0x20..=0x7E).contains(&code) || (0x80..=0xFF).contains(&code) {
            code as u8
        }
        // Common replacements for better display
        else {
            match c {
                // Tab, newline, carriage return -> space
                '\t' | '\n' | '\r' => 0x20,
                // Everything else -> question mark
                _ => 0x3F,
            }
        }
    }

    /// Writes a single byte to the LCD
    pub fn write_byte(&mut self, command: u8) -> ScreenResult {
        let result = self.retry_i2c_write_byte(command)?;
        thread::sleep(Duration::new(0, 10_000));
        Ok(result)
    }

    /// Writes a block of data to the LCD
    pub fn write_block(&mut self, register: u8, data: Vec<u8>) -> ScreenResult {
        let result = self.retry_i2c_write_block(register, data)?;
        thread::sleep(Duration::new(0, 10_000));
        Ok(result)
    }

    /// Writes a setting command to the LCD
    pub fn write_setting_cmd(&mut self, command: u8) -> ScreenResult {
        let result = self.retry_i2c_write_byte_data(Command::SettingCommand as u8, command)?;
        thread::sleep(Duration::new(0, 10_000));
        Ok(result)
    }

    /// Writes a special command to the LCD
    pub fn write_special_cmd(&mut self, command: u8) -> ScreenResult {
        let result = self.retry_i2c_write_byte_data(Command::SpecialCommand as u8, command)?;
        thread::sleep(Duration::new(0, 10_000));
        Ok(result)
    }
    
    /// Sets the LCD contrast (0-255)
    pub fn set_contrast(&mut self, contrast: u8) -> ScreenResult {
        self.write_setting_cmd(0x18)?;
        self.write_setting_cmd(contrast)
    }
    
    /// Creates a custom character at the specified index (0-7)
    /// 
    /// # Arguments
    /// * `index` - Character index (0-7)
    /// * `data` - 8 bytes defining the character bitmap
    pub fn create_character(&mut self, index: u8, data: [u8; 8]) -> ScreenResult {
        if index > 7 {
            return Err(QwiicLcdError::InvalidCustomCharIndex(index));
        }
        
        let addr = (Command::SetCGRamAddr as u8) | (index << 3);
        self.write_special_cmd(addr)?;
        
        for byte in data.iter() {
            self.write_byte(*byte)?;
        }
        
        self.home()
    }
    
    /// Retry I2C write byte operation
    fn retry_i2c_write_byte(&mut self, command: u8) -> ScreenResult {
        let mut delay_ms = self.config.retry_config.initial_delay_ms;
        let mut last_error = None;
        
        for attempt in 0..=self.config.retry_config.max_retries {
            match self.dev.smbus_write_byte(command) {
                Ok(_) => return Ok(()),
                Err(e) => {
                    last_error = Some(e);
                    
                    // Don't sleep after the last attempt
                    if attempt < self.config.retry_config.max_retries {
                        thread::sleep(Duration::from_millis(delay_ms));
                        
                        // Apply exponential backoff
                        delay_ms = ((delay_ms as f32 * self.config.retry_config.backoff_multiplier) as u64)
                            .min(self.config.retry_config.max_delay_ms);
                    }
                }
            }
        }
        
        // All retries exhausted
        match last_error {
            Some(e) => Err(QwiicLcdError::from(e)),
            None => Err(QwiicLcdError::CommunicationTimeout),
        }
    }
    
    /// Retry I2C write block operation
    fn retry_i2c_write_block(&mut self, register: u8, data: Vec<u8>) -> ScreenResult {
        let mut delay_ms = self.config.retry_config.initial_delay_ms;
        let mut last_error = None;
        
        for attempt in 0..=self.config.retry_config.max_retries {
            match self.dev.smbus_write_i2c_block_data(register, &data) {
                Ok(_) => return Ok(()),
                Err(e) => {
                    last_error = Some(e);
                    
                    // Don't sleep after the last attempt
                    if attempt < self.config.retry_config.max_retries {
                        thread::sleep(Duration::from_millis(delay_ms));
                        
                        // Apply exponential backoff
                        delay_ms = ((delay_ms as f32 * self.config.retry_config.backoff_multiplier) as u64)
                            .min(self.config.retry_config.max_delay_ms);
                    }
                }
            }
        }
        
        // All retries exhausted
        match last_error {
            Some(e) => Err(QwiicLcdError::from(e)),
            None => Err(QwiicLcdError::CommunicationTimeout),
        }
    }
    
    /// Retry I2C write byte data operation
    fn retry_i2c_write_byte_data(&mut self, register: u8, data: u8) -> ScreenResult {
        let mut delay_ms = self.config.retry_config.initial_delay_ms;
        let mut last_error = None;
        
        for attempt in 0..=self.config.retry_config.max_retries {
            match self.dev.smbus_write_byte_data(register, data) {
                Ok(_) => return Ok(()),
                Err(e) => {
                    last_error = Some(e);
                    
                    // Don't sleep after the last attempt
                    if attempt < self.config.retry_config.max_retries {
                        thread::sleep(Duration::from_millis(delay_ms));
                        
                        // Apply exponential backoff
                        delay_ms = ((delay_ms as f32 * self.config.retry_config.backoff_multiplier) as u64)
                            .min(self.config.retry_config.max_delay_ms);
                    }
                }
            }
        }
        
        // All retries exhausted
        match last_error {
            Some(e) => Err(QwiicLcdError::from(e)),
            None => Err(QwiicLcdError::CommunicationTimeout),
        }
    }
    
}

/// Maps a value from one range to another
pub fn map(x: usize, in_min: usize, in_max: usize, out_min: usize, out_max: usize) -> usize {
    // Handle edge case where input range is zero
    if in_max == in_min {
        return out_min;
    }

    // Handle potential overflow/underflow
    if x <= in_min {
        return out_min;
    }
    if x >= in_max {
        return out_max;
    }

    // Perform the mapping calculation
    let numerator = (x - in_min) * (out_max.abs_diff(out_min));
    let denominator = in_max - in_min;

    if out_max >= out_min {
        out_min + (numerator / denominator)
    } else {
        out_min - (numerator / denominator)
    }
}

#[cfg(test)]
mod tests {
    use super::*;

    #[test]
    #[ignore] // This test requires hardware
    fn test_init() {
        let config = ScreenConfig::default();
        let mut screen = Screen::new(config, "/dev/i2c-1", 0x72).expect("Could not init device");

        screen.change_backlight(255, 255, 255).unwrap();
        screen.home().unwrap();
        screen.move_cursor(0, 0).unwrap();
        screen.enable_blink(false).unwrap();
        screen.enable_blink(true).unwrap();
        screen.clear().unwrap();
        screen.print("Testing...").unwrap();
        thread::sleep(Duration::from_secs(1));

        screen.clear().unwrap();
        screen.print("BG: Green").unwrap();
        screen.change_backlight(0, 255, 0).unwrap();
        thread::sleep(Duration::from_secs(2));

        screen.clear().unwrap();
        screen.print("BG: Red").unwrap();
        screen.change_backlight(255, 0, 0).unwrap();
        thread::sleep(Duration::from_secs(2));

        screen.clear().unwrap();
        screen.print("BG: Blue").unwrap();
        screen.change_backlight(0, 0, 255).unwrap();
        thread::sleep(Duration::from_secs(2));

        screen.clear().unwrap();
        screen.print("BG: Purple").unwrap();
        screen.change_backlight(230, 230, 250).unwrap();
        thread::sleep(Duration::from_secs(2));

        screen.change_backlight(255, 255, 255).unwrap();
        screen.home().unwrap();
        screen.move_cursor(0, 0).unwrap();
        screen.enable_blink(false).unwrap();
        screen.enable_blink(true).unwrap();
        screen.clear().unwrap();
        screen.print("It Works!").unwrap();
        thread::sleep(Duration::from_secs(1));
    }

    #[test]
    fn test_map_function() {
        // Test basic mapping
        assert_eq!(map(5, 0, 10, 0, 100), 50);
        assert_eq!(map(0, 0, 10, 0, 100), 0);
        assert_eq!(map(10, 0, 10, 0, 100), 100);

        // Test different ranges
        assert_eq!(map(25, 0, 100, 0, 10), 2);
        assert_eq!(map(75, 0, 100, 0, 10), 7);

        // Test with offset ranges
        assert_eq!(map(15, 10, 20, 100, 200), 150);
        assert_eq!(map(10, 10, 20, 100, 200), 100);
        assert_eq!(map(20, 10, 20, 100, 200), 200);
    }

    #[test]
    fn test_screen_config_new() {
        let config = ScreenConfig::new(2, 16);
        assert_eq!(config.max_rows, 2);
        assert_eq!(config.max_columns, 16);

        let config = ScreenConfig::new(4, 20);
        assert_eq!(config.max_rows, 4);
        assert_eq!(config.max_columns, 20);

        let config = ScreenConfig::new(1, 8);
        assert_eq!(config.max_rows, 1);
        assert_eq!(config.max_columns, 8);
    }

    #[test]
    fn test_screen_config_default() {
        let config = ScreenConfig::default();
        assert_eq!(config.max_rows, 4);
        assert_eq!(config.max_columns, 20);
    }

    #[test]
    fn test_display_state_new() {
        let state = DisplayState::new(DisplayStatus::On, CursorState::Off, BlinkState::On);
        assert!(matches!(state.status, DisplayStatus::On));
        assert!(matches!(state.cursor, CursorState::Off));
        assert!(matches!(state.blink, BlinkState::On));

        let state = DisplayState::new(DisplayStatus::Off, CursorState::On, BlinkState::Off);
        assert!(matches!(state.status, DisplayStatus::Off));
        assert!(matches!(state.cursor, CursorState::On));
        assert!(matches!(state.blink, BlinkState::Off));
    }

    #[test]
    fn test_display_state_default() {
        let state = DisplayState::default();
        assert!(matches!(state.status, DisplayStatus::On));
        assert!(matches!(state.cursor, CursorState::On));
        assert!(matches!(state.blink, BlinkState::On));
    }

    #[test]
    fn test_command_values() {
        assert_eq!(Command::ClearDisplay as u8, 0x2D);
        assert_eq!(Command::ReturnHome as u8, 0x02);
        assert_eq!(Command::EntryModeSet as u8, 0x04);
        assert_eq!(Command::DisplayControl as u8, 0x08);
        assert_eq!(Command::CursorShift as u8, 0x10);
        assert_eq!(Command::FunctionSet as u8, 0x20);
        assert_eq!(Command::SetCGRamAddr as u8, 0x40);
        assert_eq!(Command::SetDDRamAddr as u8, 0x80);
        assert_eq!(Command::SetRGB as u8, 0x2B);
        assert_eq!(Command::SettingCommand as u8, 0x7C);
        assert_eq!(Command::SpecialCommand as u8, 254);
    }

    #[test]
    fn test_entry_mode_values() {
        assert_eq!(EntryMode::Right as u8, 0x00);
        assert_eq!(EntryMode::Left as u8, 0x02);
    }

    #[test]
    fn test_entry_shift_values() {
        assert_eq!(EntryShift::Increment as u8, 0x01);
        assert_eq!(EntryShift::Decrement as u8, 0x00);
    }

    #[test]
    fn test_display_status_values() {
        assert_eq!(DisplayStatus::Off as u8, 0x00);
        assert_eq!(DisplayStatus::On as u8, 0x04);
    }

    #[test]
    fn test_cursor_state_values() {
        assert_eq!(CursorState::Off as u8, 0x00);
        assert_eq!(CursorState::On as u8, 0x02);
    }

    #[test]
    fn test_blink_state_values() {
        assert_eq!(BlinkState::Off as u8, 0x00);
        assert_eq!(BlinkState::On as u8, 0x01);
    }

    #[test]
    fn test_move_type_values() {
        assert_eq!(MoveType::Cursor as u8, 0x00);
        assert_eq!(MoveType::Display as u8, 0x08);
    }

    #[test]
    fn test_move_direction_values() {
        assert_eq!(MoveDirection::Left as u8, 0x00);
        assert_eq!(MoveDirection::Right as u8, 0x04);
    }

    #[test]
    fn test_backlight_values() {
        assert_eq!(Backlight::Off as u8, 0x00);
        assert_eq!(Backlight::On as u8, 0x04);
    }

    #[test]
    fn test_write_mode_values() {
        assert_eq!(WriteMode::Enable as u8, 0x04);
        assert_eq!(WriteMode::ReadWrite as u8, 0x02);
        assert_eq!(WriteMode::RegisterSelect as u8, 0x01);
        assert_eq!(WriteMode::Normal as u8, 0x00);
    }

    #[test]
    fn test_bit_mode_values() {
        assert_eq!(BitMode::B4 as u8, 0x00);
        assert_eq!(BitMode::B8 as u8, 0x10);
    }

    #[test]
    fn test_map_edge_cases() {
        // Same input and output range
        assert_eq!(map(5, 0, 10, 0, 10), 5);

        // Single point range (edge case) - returns out_min when in_max == in_min
        assert_eq!(map(0, 0, 0, 0, 100), 0);
        assert_eq!(map(5, 5, 5, 0, 100), 0);

        // Large numbers
        assert_eq!(map(500, 0, 1000, 0, 10000), 5000);

        // Fractional result (truncated due to integer division)
        assert_eq!(map(1, 0, 3, 0, 10), 3); // 1/3 * 10 = 3.33... truncated to 3

        // Out of bounds values - clamp to range
        assert_eq!(map(15, 0, 10, 0, 100), 100); // Above max
        assert_eq!(map(0, 5, 10, 0, 100), 0); // Below min
    }
<<<<<<< HEAD

    #[test]
    fn test_map_character() {
        // We test the map_character function directly by duplicating its logic
        // since we can't create a Screen without a real I2C device
        let map_char = |c: char| -> u8 {
            let code = c as u32;

            // Standard ASCII printable range and extended ASCII
            if (0x20..=0x7E).contains(&code) || (0x80..=0xFF).contains(&code) {
                code as u8
            }
            // Common replacements for better display
            else {
                match c {
                    // Tab, newline, carriage return -> space
                    '\t' | '\n' | '\r' => 0x20,
                    // Everything else -> question mark
                    _ => 0x3F,
                }
            }
        };

        // Test ASCII printable characters
        assert_eq!(map_char(' '), 0x20);
        assert_eq!(map_char('!'), 0x21);
        assert_eq!(map_char('A'), 0x41);
        assert_eq!(map_char('Z'), 0x5A);
        assert_eq!(map_char('a'), 0x61);
        assert_eq!(map_char('z'), 0x7A);
        assert_eq!(map_char('~'), 0x7E);
        assert_eq!(map_char('0'), 0x30);
        assert_eq!(map_char('9'), 0x39);

        // Test extended ASCII (passed through)
        // Note: These characters have Unicode values that match their extended ASCII positions
        assert_eq!(map_char('£'), 0xA3); // Pound sign (U+00A3)
        assert_eq!(map_char('°'), 0xB0); // Degree symbol (U+00B0)
        assert_eq!(map_char('÷'), 0xF7); // Division sign (U+00F7)
        assert_eq!(map_char('ÿ'), 0xFF); // y with diaeresis (U+00FF)

        // Test characters that don't map directly (Unicode > 0xFF)
        assert_eq!(map_char('€'), 0x3F); // Euro sign (U+20AC) - outside extended ASCII

        // Test control characters (mapped to space)
        assert_eq!(map_char('\t'), 0x20);
        assert_eq!(map_char('\n'), 0x20);
        assert_eq!(map_char('\r'), 0x20);

        // Test Unicode characters outside LCD range (mapped to '?')
        assert_eq!(map_char('😀'), 0x3F); // Emoji
        assert_eq!(map_char('中'), 0x3F); // Chinese character
        assert_eq!(map_char('א'), 0x3F); // Hebrew character
        assert_eq!(map_char('🚀'), 0x3F); // Rocket emoji
        assert_eq!(map_char('\0'), 0x3F); // Null character
    }

    #[test]
    fn test_print_ascii_valid() {
        // Test ASCII validation logic without actual I2C device
        let validate_ascii = |s: &str| -> Result<(), String> {
            if !s.is_ascii() {
                return Err("String contains non-ASCII characters".to_string());
            }

            for c in s.chars() {
                if c as u32 >= 0x20 && c as u32 <= 0x7E {
                    // Valid printable ASCII
                } else if c == '\n' || c == '\r' || c == '\t' {
                    // Skip control characters silently
                    continue;
                } else {
                    return Err(format!(
                        "Character '{}' (0x{:02X}) is not printable ASCII",
                        c, c as u32
                    ));
                }
            }

            Ok(())
        };

        // Test valid ASCII strings
        assert!(validate_ascii("Hello World").is_ok());
        assert!(validate_ascii("Test 123!@#").is_ok());
        assert!(validate_ascii("").is_ok()); // Empty string is valid
        assert!(validate_ascii(" ~!@#$%^&*()_+{}|:\"<>?").is_ok());
    }

    #[test]
    fn test_print_ascii_invalid() {
        // Test ASCII validation logic without actual I2C device
        let validate_ascii = |s: &str| -> Result<(), String> {
            if !s.is_ascii() {
                return Err("String contains non-ASCII characters".to_string());
            }

            for c in s.chars() {
                if c as u32 >= 0x20 && c as u32 <= 0x7E {
                    // Valid printable ASCII
                } else if c == '\n' || c == '\r' || c == '\t' {
                    // Skip control characters silently
                    continue;
                } else {
                    return Err(format!(
                        "Character '{}' (0x{:02X}) is not printable ASCII",
                        c, c as u32
                    ));
                }
            }

            Ok(())
        };

        // Test non-ASCII strings
        assert!(validate_ascii("Café").is_err()); // Contains é
        assert!(validate_ascii("Hello 世界").is_err()); // Contains Chinese
        assert!(validate_ascii("€100").is_err()); // Contains Euro symbol
        assert!(validate_ascii("Temperature: 25°C").is_err()); // Contains degree symbol
        assert!(validate_ascii("😀").is_err()); // Contains emoji

        // Verify error messages
        match validate_ascii("Café") {
            Err(msg) => assert!(msg.contains("non-ASCII")),
            Ok(_) => panic!("Expected error for non-ASCII string"),
        }
    }

    #[test]
    fn test_print_empty_string() {
        // Test that empty strings are valid
        let validate_ascii = |s: &str| -> Result<(), String> {
            if !s.is_ascii() {
                return Err("String contains non-ASCII characters".to_string());
            }
            Ok(())
        };

        // Empty string should work for both validation methods
        assert!(validate_ascii("").is_ok());
        assert_eq!("".len(), 0);
    }

    #[test]
    fn test_print_special_characters() {
        // Test character mapping for special cases
        let map_char = |c: char| -> u8 {
            let code = c as u32;

            if (0x20..=0x7E).contains(&code) || (0x80..=0xFF).contains(&code) {
                code as u8
            } else {
                match c {
                    '\t' | '\n' | '\r' => 0x20,
                    _ => 0x3F,
                }
            }
        };

        // Test that various special cases map correctly
        assert_eq!(map_char('\n'), 0x20); // Newline -> space
        assert_eq!(map_char('\t'), 0x20); // Tab -> space
        assert_eq!(map_char('\r'), 0x20); // Carriage return -> space
        assert_eq!(map_char('中'), 0x3F); // Chinese -> question mark
        assert_eq!(map_char('∑'), 0x3F); // Math symbol -> question mark
        assert_eq!(map_char('🚀'), 0x3F); // Emoji -> question mark
    }
=======
    
    #[test]
    fn test_qwiic_lcd_error_display() {
        let i2c_error = LinuxI2CError::Io(std::io::Error::new(std::io::ErrorKind::Other, "test error"));
        let error = QwiicLcdError::I2CError(i2c_error);
        assert!(error.to_string().contains("I2C communication error"));
        
        let error = QwiicLcdError::InvalidPosition { row: 5, col: 25, max_rows: 4, max_columns: 20 };
        let msg = error.to_string();
        assert!(msg.contains("Invalid cursor position"));
        assert!(msg.contains("(5, 25)"));
        assert!(msg.contains("4x20"));
        
        let error = QwiicLcdError::InvalidCharacter('😀');
        let msg = error.to_string();
        assert!(msg.contains("Invalid character"));
        assert!(msg.contains("Only ASCII characters"));
        
        let error = QwiicLcdError::CommunicationTimeout;
        assert!(error.to_string().contains("Communication timeout"));
        
        let error = QwiicLcdError::InitializationFailed("test failure".to_string());
        let msg = error.to_string();
        assert!(msg.contains("Failed to initialize LCD"));
        assert!(msg.contains("test failure"));
        
        let error = QwiicLcdError::InvalidCustomCharIndex(8);
        let msg = error.to_string();
        assert!(msg.contains("Invalid custom character index 8"));
        assert!(msg.contains("Must be 0-7"));
        
        let error = QwiicLcdError::InvalidContrastValue(255);
        let msg = error.to_string();
        assert!(msg.contains("Invalid contrast value"));
    }
    
    #[test]
    fn test_error_conversion_from_linux_i2c() {
        let i2c_error = LinuxI2CError::Io(std::io::Error::new(std::io::ErrorKind::Other, "test"));
        let lcd_error: QwiicLcdError = i2c_error.into();
        assert!(matches!(lcd_error, QwiicLcdError::I2CError(_)));
    }
    
    #[test]
    fn test_retry_config_default() {
        let config = RetryConfig::default();
        assert_eq!(config.max_retries, 3);
        assert_eq!(config.initial_delay_ms, 10);
        assert_eq!(config.backoff_multiplier, 2.0);
        assert_eq!(config.max_delay_ms, 1000);
    }
    
    #[test]
    fn test_retry_config_custom() {
        let config = RetryConfig {
            max_retries: 5,
            initial_delay_ms: 20,
            backoff_multiplier: 1.5,
            max_delay_ms: 500,
        };
        assert_eq!(config.max_retries, 5);
        assert_eq!(config.initial_delay_ms, 20);
        assert_eq!(config.backoff_multiplier, 1.5);
        assert_eq!(config.max_delay_ms, 500);
    }
    
    #[test]
    fn test_screen_config_with_retry() {
        let retry_config = RetryConfig {
            max_retries: 5,
            initial_delay_ms: 20,
            backoff_multiplier: 1.5,
            max_delay_ms: 500,
        };
        let config = ScreenConfig::new_with_retry(2, 16, retry_config);
        assert_eq!(config.max_rows, 2);
        assert_eq!(config.max_columns, 16);
        assert_eq!(config.retry_config.max_retries, 5);
        assert_eq!(config.retry_config.initial_delay_ms, 20);
    }
    
    #[test] 
    fn test_screen_config_default_includes_retry() {
        let config = ScreenConfig::default();
        assert_eq!(config.max_rows, 4);
        assert_eq!(config.max_columns, 20);
        assert_eq!(config.retry_config.max_retries, 3);
        assert_eq!(config.retry_config.initial_delay_ms, 10);
    }
    
    #[test]
    fn test_invalid_cursor_position_error() {
        // This test would require a mock Screen, so we test the error creation directly
        let error = QwiicLcdError::InvalidPosition { row: 10, col: 30, max_rows: 4, max_columns: 20 };
        match error {
            QwiicLcdError::InvalidPosition { row, col, max_rows, max_columns } => {
                assert_eq!(row, 10);
                assert_eq!(col, 30);
                assert_eq!(max_rows, 4);
                assert_eq!(max_columns, 20);
            },
            _ => panic!("Wrong error type"),
        }
    }
    
    #[test]
    fn test_invalid_character_error() {
        let error = QwiicLcdError::InvalidCharacter('€');
        match error {
            QwiicLcdError::InvalidCharacter(c) => {
                assert_eq!(c, '€');
            },
            _ => panic!("Wrong error type"),
        }
    }
    
    #[test]
    fn test_custom_character_index_validation() {
        let valid_index = 7;
        let invalid_index = 8;
        
        // Test that index 7 is valid (no error)
        assert!(valid_index <= 7);
        
        // Test that index 8 would produce error
        assert!(invalid_index > 7);
        let error = QwiicLcdError::InvalidCustomCharIndex(invalid_index);
        assert!(error.to_string().contains("Invalid custom character index"));
    }
    
>>>>>>> 5e20c7c4
}<|MERGE_RESOLUTION|>--- conflicted
+++ resolved
@@ -389,7 +389,6 @@
     /// For strict ASCII-only printing, use `print_ascii()` instead.
     pub fn print(&mut self, s: &str) -> ScreenResult {
         for c in s.chars() {
-<<<<<<< HEAD
             let byte = self.map_character(c);
             self.write_byte(byte)?;
         }
@@ -419,12 +418,6 @@
                     c, c as u32
                 ));
             }
-=======
-            if !c.is_ascii() {
-                return Err(QwiicLcdError::InvalidCharacter(c));
-            }
-            self.write_byte(c as u8)?;
->>>>>>> 5e20c7c4
         }
 
         Ok(())
@@ -831,7 +824,6 @@
         assert_eq!(map(15, 0, 10, 0, 100), 100); // Above max
         assert_eq!(map(0, 5, 10, 0, 100), 0); // Below min
     }
-<<<<<<< HEAD
 
     #[test]
     fn test_map_character() {
@@ -999,7 +991,6 @@
         assert_eq!(map_char('∑'), 0x3F); // Math symbol -> question mark
         assert_eq!(map_char('🚀'), 0x3F); // Emoji -> question mark
     }
-=======
     
     #[test]
     fn test_qwiic_lcd_error_display() {
@@ -1129,6 +1120,4 @@
         let error = QwiicLcdError::InvalidCustomCharIndex(invalid_index);
         assert!(error.to_string().contains("Invalid custom character index"));
     }
-    
->>>>>>> 5e20c7c4
 }